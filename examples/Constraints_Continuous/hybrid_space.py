## Example for constraints in a hybrid searchspace

# Example for optimizing a synthetic test functions in a hybrid space with one
# constraint in the discrete subspace and one constraint in the continuous subspace.
# All test functions that are available in BoTorch are also available here and wrapped
# via the `botorch_function_wrapper`.
# This example assumes some basic familiarity with using BayBE.
# We thus refer to [`campaign`](./../Basics/campaign.md) for a basic example.
# Also, there is a large overlap with other examples with regards to using the test function.
# We thus refer to [`discrete_space`](./../Searchspaces/discrete_space.md) for
# details on this aspect.


### Necessary imports for this example

import numpy as np
from botorch.test_functions import Rastrigin

from baybe import Campaign
from baybe.constraints import (
    ContinuousLinearEqualityConstraint,
    DiscreteSumConstraint,
    ThresholdCondition,
)
from baybe.objective import Objective
from baybe.parameters import NumericalContinuousParameter, NumericalDiscreteParameter
from baybe.searchspace import SearchSpace
from baybe.targets import NumericalTarget
from baybe.utils.botorch_wrapper import botorch_function_wrapper

### Defining the test function

# See [`discrete_space`](./../Searchspaces/discrete_space.md) for details.

DIMENSION = 4
TestFunctionClass = Rastrigin

# Specify a numerical stride for discrete parameters.
# If you make it too small, it will make calculations expensive.
# If you make it too large, constraints might not be satisfied anywhere.
STRIDE = 1.0

if not hasattr(TestFunctionClass, "dim"):
    TestFunction = TestFunctionClass(dim=DIMENSION)
else:
    TestFunction = TestFunctionClass()
    DIMENSION = TestFunctionClass().dim

BOUNDS = TestFunction.bounds
WRAPPED_FUNCTION = botorch_function_wrapper(test_function=TestFunction)

### Creating the searchspace and the objective

# Since the searchspace is continuous, we construct `NumericalContinuousParameter`.
# We use the data of the test function to deduce bounds and number of parameters.
parameters = [
    NumericalDiscreteParameter(
        name=f"x_{k + 1}",
        values=np.arange(
            np.round(BOUNDS[0, k], 0),
            np.round(BOUNDS[1, k], 0) + STRIDE,
            STRIDE,
        ).tolist(),
    )
    for k in range(0, DIMENSION // 2)
] + [
    NumericalContinuousParameter(
        name=f"x_{k+1}",
        bounds=(BOUNDS[0, k], BOUNDS[1, k]),
    )
    for k in range(DIMENSION // 2, DIMENSION)
]

# We model the following constraints:
# `1.0*x_1 + 1.0*x_2 = 1.0`
# `1.0*x_3 - 1.0*x_4 = 2.0`
constraints = [
    DiscreteSumConstraint(
        parameters=["x_1", "x_2"],
        condition=ThresholdCondition(
            threshold=1.0, operator="==", tolerance=STRIDE / 2.0
        ),
    ),
    ContinuousLinearEqualityConstraint(
        parameters=["x_3", "x_4"], coefficients=[1.0, -1.0], rhs=2.0
    ),
]

searchspace = SearchSpace.from_product(parameters=parameters, constraints=constraints)
objective = Objective(
    mode="SINGLE", targets=[NumericalTarget(name="Target", mode="MIN")]
)

### Construct the campaign and run some iterations

campaign = Campaign(
    searchspace=searchspace,
    objective=objective,
)

BATCH_SIZE = 5
N_ITERATIONS = 2

for k in range(N_ITERATIONS):
    recommendation = campaign.recommend(batch_size=BATCH_SIZE)

    # target value are looked up via the botorch wrapper
    target_values = []
    for index, row in recommendation.iterrows():
        target_values.append(WRAPPED_FUNCTION(*row.to_list()))

    recommendation["Target"] = target_values

    campaign.add_measurements(recommendation)

<<<<<<< HEAD
### Verify the constraints
measurements = campaign.measurements_exp
=======
#### Verify the constraints
measurements = campaign.measurements
>>>>>>> 417fc513
TOLERANCE = 0.01

# `1.0*x_1 + 1.0*x_2 = 1.0`
print(
    "1.0*x_1 + 1.0*x_2 = 1.0 satisfied in all recommendations? ",
    np.allclose(
        1.0 * measurements["x_1"] + 1.0 * measurements["x_2"], 1.0, atol=TOLERANCE
    ),
)

# `1.0*x_3 - 1.0*x_4 = 2.0`
print(
    "1.0*x_3 - 1.0*x_4 = 2.0 satisfied in all recommendations? ",
    np.allclose(
        1.0 * measurements["x_3"] - 1.0 * measurements["x_4"], 2.0, atol=TOLERANCE
    ),
)<|MERGE_RESOLUTION|>--- conflicted
+++ resolved
@@ -113,13 +113,8 @@
 
     campaign.add_measurements(recommendation)
 
-<<<<<<< HEAD
 ### Verify the constraints
-measurements = campaign.measurements_exp
-=======
-#### Verify the constraints
 measurements = campaign.measurements
->>>>>>> 417fc513
 TOLERANCE = 0.01
 
 # `1.0*x_1 + 1.0*x_2 = 1.0`
