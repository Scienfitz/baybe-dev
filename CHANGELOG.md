# Changelog
All notable changes to this project will be documented in this file.

The format is based on [Keep a Changelog](https://keepachangelog.com/en/1.0.0/),
and this project adheres to [Semantic Versioning](https://semver.org/spec/v2.0.0.html).

<<<<<<< HEAD
## [Unreleased]
### Added
- Simulation user guide
- Example for transfer learning backtest utility
- `mypy` for search space

### Changed
- More detailed and sophisticated search space user guide
=======
## Unreleased
### Changed
- `torch` numeric types are now loaded lazily
- Reorganized acquisition.py into `acquisition` subpackage

### Fixed
- `n_task_params` now evaluates to 1 if `task_idx == 0`

## [0.8.2] - 2024-03-27
### Added
- Simulation user guide
- Example for transfer learning backtesting utility
- `pyupgrade` pre-commit hook
- Better human readable `__str__` representation of objective and targets
- Alternative dataframe deserialization from `pd.DataFrame` constructors

### Changed
- More detailed and sophisticated search space user guide
- Support for Python 3.12
- Upgraded syntax to Python 3.9
- Bumped `onnx` version to fix vulnerability
- Increased threshold for low-dimensional GP priors
- Replaced `fit_gpytorch_mll_torch` with `fit_gpytorch_mll`

### Fixed
- `telemetry` dependency is no longer a group (enables Poetry installation)
>>>>>>> 0926594a

## [0.8.1] - 2024-03-11
### Added
- Better human readable `__str__` representation of campaign
- README now contains an example on substance encoding results
- Transfer learning user guide
- `from_simplex` constructor now also takes and applies optional constraints

### Changed
- Full lookup backtesting example now tests different substance encodings
- Replaced unmaintained `mordred` dependency by `mordredcommunity`
- `SearchSpace`s now use `ndarray` instead of `Tensor` 

### Fixed
- `from_simplex` now efficiently validated in `Campaign.validate_config`

## [0.8.0] - 2024-02-29
### Changed
- BoTorch dependency bumped to `>=0.9.3`

### Removed
- Workaround for BoTorch hybrid recommender data type
- Support for Python 3.8

## [0.7.4] - 2024-02-28
### Added
- Subpackages for the available recommender types
- Multi-style plotting capabilities for generated example plots
- JSON file for plotting themes
- Smoke testing in relevant tox environments
- `ContinuousParameter` base class
- New environment variable `BAYBE_CACHE_DIR` that can customize the disk cache directory
  or turn off disk caching entirely
- Options to control the number of nonzero parameters in `SubspaceDiscrete.from_simplex`
- Temporarily ignore ONNX vulnerabilities
- Better human readable `__str__` representation of search spaces
- `pretty_print_df` function for printing shortened versions of dataframes
- Basic Transfer Learning example
- Repo now has reminders (https://github.com/marketplace/actions/issue-reminder) enabled
- `mypy` for recommenders

### Changed
- `Recommender`s now share their core logic via their base class
- Remove progress bars in examples
- Strategies are now called `MetaRecommender`'s and part of the `recommenders.meta`
  module
- `Recommender`'s are now called `PureRecommender`'s and part of the `recommenders.pure`
  module
- `strategy` keyword of `Campaign` renamed to `recommender`
- `NaiveHybridRecommender` renamed to `NaiveHybridSpaceRecommender`

### Fixed
- Unhandled exception in telemetry when username could not be inferred on Windows
- Metadata is now correctly updated for hybrid spaces
- Unintended deactivation of telemetry due to import problem
- Line wrapping in examples

### Deprecations
- `TwoPhaseStrategy`
- `SequentialStrategy`
- `StreamingSequentialStrategy`

## [0.7.3] - 2024-02-09
### Added
- Copy button for code blocks in documentation
- `mypy` for campaign, constraints and telemetry
- Top-level example summaries
- `RecommenderProtocol` as common interface for `Strategy` and `Recommender`
- `SubspaceDiscrete.from_simplex` convenience constructor

### Changed
- Order of README sections
- Imports from top level `baybe.utils` no longer possible
- Renamed `utils.numeric` to `utils.numerical`
- Optional `chem` dependencies are lazily imported, improving startup time

### Fixed
- Several minor issues in documentation
- Visibility and constructor exposure of `Campaign` attributes that should be private
- `TaskParameter`s no longer disappear from computational representation when the
  search space contains only one task parameter value
- Failing `baybe` import from environments containing only core dependencies caused by
  eagerly loading `chem` dependencies
- `tox` `coretest` now uses correct environment and skips unavailable tests
- Basic serialization example no longer requires optional `chem` dependencies

### Removed
- Detailed headings in table of contents of examples

### Deprecations
- Passing `numerical_measurements_must_be_within_tolerance` to the `Campaign` 
  constructor is no longer supported. Instead, `Campaign.add_measurements` now
  takes an additional parameter to control the behavior.
- `batch_quantity` replaced with `batch_size`
- `allow_repeated_recommendations` and `allow_recommending_already_measured` are now 
  attributes of `Recommender` and no longer attributes of `Strategy`

## [0.7.2] - 2024-01-24
### Added
- Target enums 
- `mypy` for targets and intervals
- Tests for code blocks in README and user guides
- `hypothesis` strategies and roundtrip tests for targets, intervals, and dataframes
- De-/serialization of target subclasses via base class
- Docs building check now part of CI
- Automatic formatting checks for code examples in documentation
- Deserialization of classes with classmethod constructors can now be customized
  by providing an optional `constructor` field
- `SearchSpace.from_dataframe` convenience constructor

### Changed
- Renamed `bounds_transform_func` target attribute to `transformation`
- `Interval.is_bounded` now implements the mathematical definition of boundedness
- Moved and renamed target transform utility functions
- Examples have two levels of headings in the table of content
- Fix orders of examples in table of content
- `DiscreteCustomConstraint` validator now expects dataframe instead of series
- `ignore_example` flag builds but does not execute examples when building documentation
- New user guide versions for campaigns, targets and objectives
- Binarization of dataframes now happens via pickling

### Fixed
- Wrong use of `tolerance` argument in constraints user guide
- Errors with generics and type aliases in documentation
- Deduplication bug in substance_data hypothesis 
- Use pydoclint as flake8 plugin and not as a stand-alone linter
- Margins in documentation for desktop and mobile version
- `Interval`s can now also be deserialized from a bounds iterable
- `SubspaceDiscrete` and `SubspaceContinuous` now have de-/serialization methods

### Removed
- Conda install instructions and version badge
- Early fail for different Python versions in regular pipeline

### Deprecations
- `Interval.is_finite` replaced with `Interval.is_bounded`
- Specifying target configs without explicit type information is deprecated
- Specifying parameters/constraints at the top level of a campaign configuration JSON is
  deprecated. Instead, an explicit `searchspace` field must be provided with an optional
  `constructor` entry

## [0.7.1] - 2023-12-07
### Added
- Release pipeline now also publishes source distributions
- `hypothesis` strategies and tests for parameters package

### Changed
- Reworked validation tests for parameters package
- `SubstanceParameter` now collects inconsistent user input in an `ExceptionGroup`

### Fixed
- Link handling in documentation

## [0.7.0] - 2023-12-04
### Added
- GitHub CI pipelines
- GitHub documentation pipeline
- Optional `--force` option for building the documentation despite errors
- Enabled passing optional arguments to `tox -e docs` calls
- Logo and banner images
- Project metadata for pyproject.toml
- PyPI release pipeline
- Favicon for homepage
- More literature references
- First drafts of first user guides

### Changed
- Reworked README for GitHub landing page
- Now has concise contribution guidelines
- Use Furo theme for documentation

### Removed
- `--debug` flag for documentation building

## [0.6.1] - 2023-11-27
### Added
- Script for building HTML documentation and corresponding `tox` environment
- Linter `typos` for spellchecking
- Parameter encoding enums
- `mypy` for parameters package
- `tox` environments for `mypy`

### Changed
- Replacing `pylint`, `flake8`, `µfmt` and `usort` with `ruff`
- Markdown based documentation replaced with HTML based documentation

### Fixed
- `encoding` is no longer a class variable
- Now installed with correct `pandas` dependency flag
- `comp_df` column names for `CustomDiscreteParameter` are now safe

## [0.6.0] - 2023-11-17
### Added
- `Raises` section for validators and corresponding contributing guideline
- Bring your own model: surrogate classes for custom model architectures and pre-trained ONNX models
- Test module for deprecation warnings
- Option to control the switching point of `TwoPhaseStrategy` (former `Strategy`)
- `SequentialStrategy` and `StreamingSequentialStrategy` classes
- Telemetry env variable `BAYBE_TELEMETRY_VPN_CHECK` turning the initial connectivity check on/off 
- Telemetry env variable `BAYBE_TELEMETRY_VPN_CHECK_TIMEOUT` for setting the connectivity check timeout

### Changed
- Reorganized modules into subpackages
- Serialization no longer relies on cattrs' global converter
- Refined (un-)structuring logic
- Telemetry env variable `BAYBE_TELEMETRY_HOST` renamed to `BAYBE_TELEMETRY_ENDPOINT`
- Telemetry env variable `BAYBE_DEBUG_FAKE_USERHASH` renamed to `BAYBE_TELEMETRY_USERNAME`
- Telemetry env variable `BAYBE_DEBUG_FAKE_HOSTHASH` renamed to `BAYBE_TELEMETRY_HOSTNAME`
- Bumped cattrs version

### Fixed
- Now supports Python 3.11
- Removed `pyarrow` version pin
- `TaskParameter` added to serialization test
- Deserialization (e.g. from config) no longer silently drops unknown arguments

### Deprecations
- `BayBE` class replaced with `Campaign`
- `baybe.surrogate` replaced with `baybe.surrogates`
- `baybe.targets.Objective` replaced with `baybe.objective.Objective`
- `baybe.strategies.Strategy` replaced with `baybe.strategies.TwoPhaseStrategy`

## [0.5.1] - 2023-10-19
### Added
- Linear in-/equality constraints over continuous parameters
- Constrained optimization for `SequentialGreedyRecommender`
- `RandomRecommender` now supports linear in-/equality constraints via polytope sampling

### Changed
- Include linting for all functions
- Rewrite functions to distinguish between private and public ones
- Unreachable telemetry endpoints now automatically disables telemetry and no longer cause
any data submission loops
- `add_fake_results` utility now considers potential target bounds
- Constraint names have been refactored to indicate whether they operate on discrete 
or continuous parameters

### Fixed
- Random recommendation failing for small discrete (sub-)spaces
- Deserialization issue with `TaskParameter`

## [0.5.0] - 2023-09-15
### Added
- `TaskParameter` for multitask modelling
- Basic transfer learning capability using multitask kernels
- Advanced simulation mechanisms for transfer learning and search space partitioning
- Extensive docstring documentation in all files
- Autodoc using sphinx
- Script for automatic code documentation
- New `tox` environments for a full and a core-only pytest run

### Changed
- Discrete subspaces require unique indices
- Simulation function signatures are redesigned (but largely backwards compatible)
- Docstring contents and style (numpy -> google)
- Regrouped additional dependencies

## [0.4.2] - 2023-08-29
### Added
- Test environments for multiple Python versions via `tox`

### Changed
- Removed `environment.yml`
- Telemetry host endpoint is now flexible via the environment variable `BAYBE_TELEMETRY_HOST`

### Fixed
- Inference for `__version__`

## [0.4.1] - 2023-08-23
### Added
- Vulnerability check via `pip-audit`
- `tests` dependency group

### Changed
- Removed no longer required `fsspec` dependency

### Fixed
- Scipy vulnerability by bumping version to 1.10.1
- Missing `pyarrow` dependency

## [0.4.0] - 2023-08-16
### Added
- `from_dataframe` convenience constructors for discrete and continuous subspaces 
- `from_bounds` convenience constructor for continuous subspaces
- `empty` convenience constructors discrete and continuous subspaces
- `baybe`, `strategies` and `utils` namespace for convenient imports
- Simple test for config validation
- `VarUCB` and `qVarUCB` acquisition functions emulating maximum variance for active learning
- Surrogate model serialization
- Surrogate model parameter passing

### Changed
- Renamed `create` constructors to `from_product`
- Renamed `empty` checks for subspaces to `is_empty`
- Fixed inconsistent class names in surrogate.py
- Fixed inconsistent class names in parameters.py
- Cached recommendations are now private
- Parameters, targets and objectives are now immutable
- Adjusted comments in example files
- Accelerated the slowest tests
- Removed try blocks from config examples
- Upgraded numpy requirement to >= 1.24.1
- Requires `protobuf<=3.20.3`
- `SearchSpace` parameters in surrogate models are now handled in `fit`
- Dataframes are encoded in binary for serialization
- `comp_rep` is loaded directly from the serialization string

### Fixed
- Include scaling in FPS recommender
- Support for pandas>=2.0.0

## [0.3.2] - 2023-07-24
### Added
- Constraints serialization

### Changed
- A maximum of one `DependenciesConstraint` is allowed
- Bumped numpy and matplotlib versions

## [0.3.1] - 2023-07-17
### Added
- Code coverage check with pytest-cov
- Hybrid mode for `SequentialGreedyRecommender`

### Changed
- Removed support for infinite parameter bounds
- Removed not yet implemented MULTI objective mode

### Fixed
- Changelog assert in Azure pipeline
- Bug: telemetry could not be fully deactivated

## [0.3.0] - 2023-06-27
### Added
- `Interval` class for representing parameter/target bounds
- Activated mypy for the first few modules and fixed their type issues
- Automatic (de-)serialization and `SerialMixin` class
- Basic serialization example, demo and tests
- Mechanisms for loading and validating config files
- Telemetry via OpenTelemetry
- More detailed package installation info
- Fallback mechanism for `NonPredictiveRecommender`
- Introduce naive hybrid recommender

### Changed
- Switched from pydantic to attrs in all modules except constraints.py
- Removed subclass initialization hooks and `type` attribute
- Refactored class attributes and their conversion/validation/initialization
- Removed no longer needed `HashableDict` class
- Refactored strategy and recommendation module structures
- Replaced dict-based configuration logic with object-based logic
- Overall versioning scheme and version inference for telemetry
- No longer using private telemetry imports
- Fixed package versions for dev tools
- Revised "Getting Started" section in README.md
- Revised examples

### Fixed
- Telemetry no longer crashing when package was not installed

## [0.2.4] - 2023-03-24
### Added
- Tests for different search space types and their compatible recommenders

### Changed
- Initial strategies converted to recommenders
- Config keyword `initial_strategy` replaced by `initial_recommender_cls`
- Config keywords for the clustering recommenders changed from `x` to `CLUSTERING_x`
- skicit-learn-extra is now optional dependency in the [extra] group
- Type identifiers of greedy recommenders changed to 'SEQUENTIAL_GREEDY_x'

### Fixed
- Parameter bounds now only contain dimensions that actually appear in the search space 

## [0.2.3] - 2023-03-14
### Added
- Parsing for continuous parameters
- Caching of recommendations to avoid unnecessary computations
- Strategy support for hybrid spaces
- Custom discrete constraint with user-provided validator

### Changed
- Parameter class hierarchy
- `SearchSpace` has now a discrete and continuous subspace
- Model fit now done upon requesting recommendations

### Fixed
- Updated BoTorch and GPyTorch versions are also used in pyproject.toml

## [0.2.2] - 2023-01-13
### Added
- `SearchSpace` class
- Code testing with pytest
- Option to specify initial data for backtesting simulations
- SequentialGreedyRecommender class

### Changed
- Switched from miniconda to micromamba in Azure pipeline

### Fixed
- BoTorch version upgrade to fix critical bug (https://github.com/pytorch/botorch/pull/1454)

## [0.2.1] - 2022-12-01
### Fixed
- Parameters cannot be initialized with duplicate values

## [0.2.0] - 2022-11-10
### Added
- Initial strategy: Farthest Point Sampling
- Initial strategy: Partitioning Around Medoids
- Initial strategy: K-means
- Initial strategy: Gaussian Mixture Model
- Constraints and conditions for discrete parameters
- Data scaling functionality
- Decorator for automatic model scaling
- Decorator for handling constant targets
- Decorator for handling batched model input
- Surrogate model: Mean prediction
- Surrogate model: Random forrest
- Surrogate model: NGBoost
- Surrogate model: Bayesian linear
- Save/load functionality for BayBE objects

### Fixed
- UCB now usable as acquisition function, hard-set beta parameter to 1.0
- Temporary GP priors now exactly reproduce EDBO setting

## [0.1.0] - 2022-10-01
### Added
- Code skeleton with a central object to access functionality
- Basic parser for categorical parameters with one-hot encoding
- Basic parser for discrete numerical parameters
- Azure pipeline for code formatting and linting
- Single-task Gaussian process strategy
- Streamlit dashboard for comparing single-task strategies
- Input functionality to read measurements including automatic matching to search space
- Integer encoding for categorical parameters
- Parser for numerical discrete parameters
- Single numerical target with Min and Max mode
- Recommendation functionality
- Parameter scaling depending on parameter types and user-chosen scalers
- Noise and fake-measurement utilities
- Internal metadata storing various info about datapoints in the search space
- BayBE options controlling recommendation and data addition behavior
- Config parsing and validation using pydantic
- Global random seed control
- Strategy connection with BayBE object
- Custom parameters as labels with user-provided encodings
- Substance parameters which are encoded via cheminformatics descriptors
- Data cleaning utilities useful for descriptors
- Simulation capabilities for testing the package on existing data
- Parsing and preprocessing for multiple targets / desirability ansatz
- Basic README file
- Automatic publishing of tagged versions
- Caching of experimental parameters and chemical descriptors
- Choices for acquisition functions and their usage with arbitrary surrogate models
- Temporary logic for selecting GP priors<|MERGE_RESOLUTION|>--- conflicted
+++ resolved
@@ -4,17 +4,10 @@
 The format is based on [Keep a Changelog](https://keepachangelog.com/en/1.0.0/),
 and this project adheres to [Semantic Versioning](https://semver.org/spec/v2.0.0.html).
 
-<<<<<<< HEAD
-## [Unreleased]
-### Added
-- Simulation user guide
-- Example for transfer learning backtest utility
+## Unreleased
+### Added
 - `mypy` for search space
 
-### Changed
-- More detailed and sophisticated search space user guide
-=======
-## Unreleased
 ### Changed
 - `torch` numeric types are now loaded lazily
 - Reorganized acquisition.py into `acquisition` subpackage
@@ -40,7 +33,6 @@
 
 ### Fixed
 - `telemetry` dependency is no longer a group (enables Poetry installation)
->>>>>>> 0926594a
 
 ## [0.8.1] - 2024-03-11
 ### Added
