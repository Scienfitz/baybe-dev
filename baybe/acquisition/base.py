--- conflicted
+++ resolved
@@ -65,21 +65,10 @@
         import torch
         from botorch.acquisition.objective import LinearMCObjective
 
-<<<<<<< HEAD
         from baybe.acquisition.acqfs import qThompsonSampling
 
-        # Get computational data representations
-        train_x = searchspace.transform(measurements, allow_extra=True)
-        train_y = objective.transform(measurements)
-
-        # Retrieve corresponding botorch class
+        # Retrieve botorch acquisition function class and match attributes
         acqf_cls = _get_botorch_acqf_class(type(self))
-
-        # Match relevant attributes
-=======
-        # Retrieve botorch acquisition function class and match attributes
-        acqf_cls = getattr(bo_acqf, self.__class__.__name__)
->>>>>>> 7e874dbe
         params_dict = match_attributes(
             self, acqf_cls.__init__, ignore=self._non_botorch_attrs
         )[0]
