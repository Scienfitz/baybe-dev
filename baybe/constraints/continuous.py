--- conflicted
+++ resolved
@@ -4,14 +4,10 @@
 
 import gc
 import math
-<<<<<<< HEAD
-from collections.abc import Iterator
+from collections.abc import Collection, Iterator, Sequence
 from itertools import combinations
 from math import comb
-=======
-from collections.abc import Collection, Sequence
 from typing import TYPE_CHECKING, Any
->>>>>>> bd7e8a94
 
 import numpy as np
 from attr.validators import in_
