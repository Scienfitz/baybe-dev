"""Validation functionality for constraints."""

<<<<<<< HEAD
from typing import Collection
=======
>>>>>>> 0926594a

from baybe.constraints.base import Constraint
from baybe.constraints.discrete import DiscreteDependenciesConstraint
from baybe.parameters.base import ContinuousParameter, DiscreteParameter, Parameter


def validate_constraints(  # noqa: DOC101, DOC103
<<<<<<< HEAD
    constraints: Collection[Constraint], parameters: Collection[Parameter]
=======
    constraints: list[Constraint], parameters: list[Parameter]
>>>>>>> 0926594a
) -> None:
    """Assert that a given collection of constraints is valid.

    Raises:
        ValueError: If there is more than one
            :class:`baybe.constraints.discrete.DiscreteDependenciesConstraint` declared.
        ValueError: If any constraint contains an invalid parameter name.
        ValueError: If any continuous constraint includes a discrete parameter.
        ValueError: If any discrete constraint includes a continuous parameter.
    """
    if sum(isinstance(itm, DiscreteDependenciesConstraint) for itm in constraints) > 1:
        raise ValueError(
            f"There is only one {DiscreteDependenciesConstraint.__name__} allowed. "
            f"Please specify all dependencies in one single constraint."
        )

    param_names_all = [p.name for p in parameters]
    param_names_discrete = [
        p.name for p in parameters if isinstance(p, DiscreteParameter)
    ]
    param_names_continuous = [
        p.name for p in parameters if isinstance(p, ContinuousParameter)
    ]
    for constraint in constraints:
        if not all(p in param_names_all for p in constraint.parameters):
            raise ValueError(
                f"You are trying to create a constraint with at least one parameter "
                f"name that does not exist in the list of defined parameters. "
                f"Parameter list of the affected constraint: {constraint.parameters}"
            )

        if constraint.is_continuous and any(
            p in param_names_discrete for p in constraint.parameters
        ):
            raise ValueError(
                f"You are trying to initialize a continuous constraint over a "
                f"parameter that is discrete. Parameter list of the affected "
                f"constraint: {constraint.parameters}"
            )

        if constraint.is_discrete and any(
            p in param_names_continuous for p in constraint.parameters
        ):
            raise ValueError(
                f"You are trying to initialize a discrete constraint over a parameter "
                f"that is continuous. Parameter list of the affected constraint: "
                f"{constraint.parameters}"
            )<|MERGE_RESOLUTION|>--- conflicted
+++ resolved
@@ -1,9 +1,6 @@
 """Validation functionality for constraints."""
 
-<<<<<<< HEAD
-from typing import Collection
-=======
->>>>>>> 0926594a
+from collections.abc import Collection
 
 from baybe.constraints.base import Constraint
 from baybe.constraints.discrete import DiscreteDependenciesConstraint
@@ -11,11 +8,7 @@
 
 
 def validate_constraints(  # noqa: DOC101, DOC103
-<<<<<<< HEAD
     constraints: Collection[Constraint], parameters: Collection[Parameter]
-=======
-    constraints: list[Constraint], parameters: list[Parameter]
->>>>>>> 0926594a
 ) -> None:
     """Assert that a given collection of constraints is valid.
 
