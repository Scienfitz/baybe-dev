--- conflicted
+++ resolved
@@ -23,6 +23,10 @@
     """
 
 
+class IncompatibleAcquisitionFunctionError(IncompatibilityError):
+    """An incompatible acquisition function was selected."""
+
+
 class NotEnoughPointsLeftError(Exception):
     """
     More recommendations are requested than there are viable parameter configurations
@@ -30,19 +34,6 @@
     """
 
 
-<<<<<<< HEAD
-class IncompatibleSearchSpaceError(Exception):
-    """
-    A recommender is used with a search space that contains incompatible parts,
-    e.g. a discrete recommender is used with a hybrid or continuous search space.
-    """
-
-
-class IncompatibleAcquisitionFunctionError(Exception):
-    """An incompatible acquisition function was selected."""
-
-
-=======
 class NoMCAcquisitionFunctionError(Exception):
     """
     A Monte Carlo acquisition function is required but an analytical acquisition
@@ -50,7 +41,6 @@
     """
 
 
->>>>>>> 9b14604e
 class EmptySearchSpaceError(Exception):
     """The created search space contains no parameters."""
 
