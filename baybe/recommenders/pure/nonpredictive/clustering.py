"""Recommenders based on clustering."""

from abc import ABC, abstractmethod
from typing import ClassVar

import numpy as np
import pandas as pd
from attrs import define, field
from scipy.stats import multivariate_normal
from sklearn.base import ClusterMixin
from sklearn.metrics import pairwise_distances
from sklearn.preprocessing import StandardScaler

from baybe.recommenders.pure.nonpredictive.base import NonPredictiveRecommender
from baybe.searchspace import SearchSpaceType, SubspaceDiscrete


@define
class SKLearnClusteringRecommender(NonPredictiveRecommender, ABC):
    """Intermediate class for cluster-based selection of discrete candidates.

    Suitable for ``sklearn``-like models that have a ``fit`` and ``predict``
    method. Specific model parameters and cluster sub-selection techniques can be
    declared in the derived classes.
    """

    # Class variables
    compatibility: ClassVar[SearchSpaceType] = SearchSpaceType.DISCRETE
    # See base class.

    # TODO: `use_custom_selector` can probably be replaced with a fallback mechanism
    #   that checks if a custom mechanism is implemented and uses default otherwise
    #   (similar to what is done in the recommenders)

    model_cluster_num_parameter_name: ClassVar[str]
    """Class variable describing the name of the clustering parameter."""

    _use_custom_selector: ClassVar[bool] = False
    """Class variable flagging whether a custom selector is being used."""

    # Object variables
    model_params: dict = field(factory=dict)
    """Optional model parameter that will be passed to the surrogate constructor.
    This is initialized with reasonable default values for the derived child classes."""

    @staticmethod
    @abstractmethod
    def _get_model_cls() -> type[ClusterMixin]:
        """Return the surrogate model class."""

    def _make_selection_default(
        self,
        model: ClusterMixin,
        candidates_scaled: pd.DataFrame | np.ndarray,
    ) -> list[int]:
        """Select one candidate from each cluster uniformly at random.

        This function is model-agnostic and can be used by any child class.

        Args:
            model: The used model.
            candidates_scaled: The already scaled candidates.

        Returns:
            A list with positional indices of the selected candidates.
        """
        assigned_clusters = model.predict(candidates_scaled)
        selection = [
            np.random.choice(np.argwhere(cluster == assigned_clusters).flatten())
            for cluster in np.unique(assigned_clusters)
        ]
        return selection

    def _make_selection_custom(
        self,
        model: ClusterMixin,
        candidates_scaled: pd.DataFrame | np.ndarray,
    ) -> list[int]:
        """Select candidates from the computed clustering.

        This function is model-specific and may be implemented by the derived class.

        Args:
            model: The used model.
            candidates_scaled: The already scaled candidates.

        Returns:
            A list with positional indices of the selected candidates.

        Raises:
            NotImplementedError: If this function is not implemented. Should be
                unreachable.
        """
        raise NotImplementedError("This line in the code should be unreachable. Sry.")

    def _recommend_discrete(
        self,
        subspace_discrete: SubspaceDiscrete,
        candidates_exp: pd.DataFrame,
        batch_size: int,
    ) -> pd.Index:
        # See base class.

        # Fit scaler on entire search space
        # TODO [Scaling]: scaling should be handled by search space object
        scaler = StandardScaler()
        scaler.fit(subspace_discrete.comp_rep)

<<<<<<< HEAD
        # Scale candidates
=======
        candidates_comp = subspace_discrete.transform(candidates_exp)
>>>>>>> 4f65c7e9
        candidates_scaled = np.ascontiguousarray(scaler.transform(candidates_comp))

        # Set model parameters and perform fit
        model = self._get_model_cls()(
            **{self.model_cluster_num_parameter_name: batch_size},
            **self.model_params,
        )
        model.fit(candidates_scaled)

        # Perform selection based on assigned clusters
        if self._use_custom_selector:
            selection = self._make_selection_custom(model, candidates_scaled)
        else:
            selection = self._make_selection_default(model, candidates_scaled)

        # Convert positional indices into DataFrame indices and return result
        return candidates_comp.index[selection]


@define
class PAMClusteringRecommender(SKLearnClusteringRecommender):
    """Partitioning Around Medoids (PAM) clustering recommender."""

    model_cluster_num_parameter_name: ClassVar[str] = "n_clusters"
    # See base class.

    _use_custom_selector: ClassVar[bool] = True
    # See base class.

    # Object variables
    model_params: dict = field()
    # See base class.

    @model_params.default
    def _default_model_params(self) -> dict:
        """Create the default model parameters."""
        return {"max_iter": 100, "init": "k-medoids++"}

    @staticmethod
    def _get_model_cls() -> type[ClusterMixin]:
        # See base class.
        from sklearn_extra.cluster import KMedoids

        return KMedoids

    def _make_selection_custom(
        self,
        model: ClusterMixin,
        candidates_scaled: pd.DataFrame | np.ndarray,
    ) -> list[int]:
        """Select candidates from the computed clustering.

        In PAM, cluster centers (medoids) correspond to actual data points,
        which means they can be directly used for the selection.

        Args:
            model: The used model.
            candidates_scaled: The already scaled candidates. Unused.

        Returns:
            A list with positional indices of the selected candidates.
        """
        selection = model.medoid_indices_.tolist()
        return selection


@define
class KMeansClusteringRecommender(SKLearnClusteringRecommender):
    """K-means clustering recommender."""

    # Class variables
    model_cluster_num_parameter_name: ClassVar[str] = "n_clusters"
    # See base class.

    _use_custom_selector: ClassVar[bool] = True
    # See base class.

    # Object variables
    model_params: dict = field()
    # See base class.

    @model_params.default
    def _default_model_params(self) -> dict:
        """Create the default model parameters."""
        return {"max_iter": 1000, "n_init": 50}

    @staticmethod
    def _get_model_cls() -> type[ClusterMixin]:
        # See base class.
        from sklearn.cluster import KMeans

        return KMeans

    def _make_selection_custom(
        self,
        model: ClusterMixin,
        candidates_scaled: pd.DataFrame | np.ndarray,
    ) -> list[int]:
        """Select candidates from the computed clustering.

        For K-means, a reasonable choice is to pick the points closest to each
        cluster center.

        Args:
            model: The used model.
            candidates_scaled: The already scaled candidates.

        Returns:
            A list with positional indices of the selected candidates.
        """
        distances = pairwise_distances(candidates_scaled, model.cluster_centers_)
        # Set the distances of points that were not assigned by the model to that
        # cluster to infinity. This assures that one unique point per cluster is
        # assigned.
        predicted_clusters = model.predict(candidates_scaled)
        for k_cluster in range(model.cluster_centers_.shape[0]):
            idxs = predicted_clusters != k_cluster
            distances[idxs, k_cluster] = np.inf
        selection = np.argmin(distances, axis=0).tolist()
        return selection


@define
class GaussianMixtureClusteringRecommender(SKLearnClusteringRecommender):
    """Gaussian mixture model (GMM) clustering recommender."""

    # Class variables
    model_cluster_num_parameter_name: ClassVar[str] = "n_components"
    # See base class.

    @staticmethod
    def _get_model_cls() -> type[ClusterMixin]:
        # See base class.
        from sklearn.mixture import GaussianMixture

        return GaussianMixture

    def _make_selection_custom(
        self,
        model: ClusterMixin,
        candidates_scaled: pd.DataFrame | np.ndarray,
    ) -> list[int]:
        """Select candidates from the computed clustering.

        In a GMM, a reasonable choice is to pick the point with the highest
        probability densities for each cluster.

        Args:
            model: The used model.
            candidates_scaled: The already scaled candidates.

        Returns:
            A list with positional indices of the selected candidates.
        """
        predicted_clusters = model.predict(candidates_scaled)
        selection = []
        for k_cluster in range(model.n_components):
            density = multivariate_normal(
                cov=model.covariances_[k_cluster],
                mean=model.means_[k_cluster],
            ).logpdf(candidates_scaled)

            # For selecting a point from this cluster we only consider points that were
            # assigned to the current cluster by the model, hence set the density of
            # others to 0
            density[predicted_clusters != k_cluster] = 0.0

            selection.append(np.argmax(density).item())
        return selection<|MERGE_RESOLUTION|>--- conflicted
+++ resolved
@@ -106,11 +106,8 @@
         scaler = StandardScaler()
         scaler.fit(subspace_discrete.comp_rep)
 
-<<<<<<< HEAD
         # Scale candidates
-=======
         candidates_comp = subspace_discrete.transform(candidates_exp)
->>>>>>> 4f65c7e9
         candidates_scaled = np.ascontiguousarray(scaler.transform(candidates_comp))
 
         # Set model parameters and perform fit
