"""Base class for all Bayesian recommenders."""

from abc import ABC

import pandas as pd
from attrs import define, field

from baybe.acquisition.acqfs import qLogExpectedImprovement
from baybe.acquisition.base import AcquisitionFunction
from baybe.acquisition.utils import convert_acqf
from baybe.exceptions import DeprecationError
from baybe.objectives.base import Objective
from baybe.recommenders.pure.base import PureRecommender
from baybe.searchspace import SearchSpace
from baybe.surrogates import CustomONNXSurrogate, GaussianProcessSurrogate
from baybe.surrogates.base import SurrogateProtocol


@define
class BayesianRecommender(PureRecommender, ABC):
    """An abstract class for Bayesian Recommenders."""

    surrogate_model: SurrogateProtocol = field(factory=GaussianProcessSurrogate)
    """The used surrogate model."""

    acquisition_function: AcquisitionFunction = field(
        converter=convert_acqf, factory=qLogExpectedImprovement
    )
    """The used acquisition function class."""

    _botorch_acqf = field(default=None, init=False)
    """The current acquisition function."""

    acquisition_function_cls: str | None = field(default=None, kw_only=True)
    "Deprecated! Raises an error when used."

    @acquisition_function_cls.validator
    def _validate_deprecated_argument(self, _, value) -> None:
        """Raise DeprecationError if old acquisition_function_cls parameter is used."""
        if value is not None:
            raise DeprecationError(
                "Passing 'acquisition_function_cls' to the constructor is deprecated. "
                "The parameter has been renamed to 'acquisition_function'."
            )

    def _setup_botorch_acqf(
        self,
        searchspace: SearchSpace,
        objective: Objective,
        measurements: pd.DataFrame,
    ) -> None:
        """Create the acquisition function for the current training data."""  # noqa: E501
<<<<<<< HEAD
        self.surrogate_model.fit(searchspace, objective, measurements)
=======
        # TODO: Transition point from dataframe to tensor needs to be refactored.
        #   Currently, surrogate models operate with tensors, while acquisition
        #   functions with dataframes.
        train_x = searchspace.transform(measurements, allow_extra=True)
        train_y = objective.transform(measurements)
        self.surrogate_model._fit(searchspace, *to_tensor(train_x, train_y))
>>>>>>> 4282f1c9
        self._botorch_acqf = self.acquisition_function.to_botorch(
            self.surrogate_model, searchspace, objective, measurements
        )

    def recommend(  # noqa: D102
        self,
        batch_size: int,
        searchspace: SearchSpace,
        objective: Objective | None = None,
        measurements: pd.DataFrame | None = None,
    ) -> pd.DataFrame:
        # See base class.

        if objective is None:
            raise NotImplementedError(
                f"Recommenders of type '{BayesianRecommender.__name__}' require "
                f"that an objective is specified."
            )

        if (measurements is None) or (len(measurements) == 0):
            raise NotImplementedError(
                f"Recommenders of type '{BayesianRecommender.__name__}' do not support "
                f"empty training data."
            )

        if isinstance(self.surrogate_model, CustomONNXSurrogate):
            CustomONNXSurrogate.validate_compatibility(searchspace)

        self._setup_botorch_acqf(searchspace, objective, measurements)

        return super().recommend(
            batch_size=batch_size,
            searchspace=searchspace,
            objective=objective,
            measurements=measurements,
        )<|MERGE_RESOLUTION|>--- conflicted
+++ resolved
@@ -50,16 +50,7 @@
         measurements: pd.DataFrame,
     ) -> None:
         """Create the acquisition function for the current training data."""  # noqa: E501
-<<<<<<< HEAD
         self.surrogate_model.fit(searchspace, objective, measurements)
-=======
-        # TODO: Transition point from dataframe to tensor needs to be refactored.
-        #   Currently, surrogate models operate with tensors, while acquisition
-        #   functions with dataframes.
-        train_x = searchspace.transform(measurements, allow_extra=True)
-        train_y = objective.transform(measurements)
-        self.surrogate_model._fit(searchspace, *to_tensor(train_x, train_y))
->>>>>>> 4282f1c9
         self._botorch_acqf = self.acquisition_function.to_botorch(
             self.surrogate_model, searchspace, objective, measurements
         )
