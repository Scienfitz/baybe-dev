--- conflicted
+++ resolved
@@ -1,34 +1,25 @@
 """Botorch recommender."""
 
-<<<<<<< HEAD
 from __future__ import annotations
 
-=======
 import gc
->>>>>>> bd7e8a94
 import math
 from collections.abc import Collection
 from typing import TYPE_CHECKING, Any, ClassVar
 
 import pandas as pd
 from attrs import define, field
-<<<<<<< HEAD
-from attrs.validators import ge, instance_of
-
+from attrs.converters import optional as optional_c
+from attrs.validators import ge, gt, instance_of
+from typing_extensions import override
+
+from baybe.acquisition.acqfs import qThompsonSampling
 from baybe.constraints import ContinuousCardinalityConstraint
-from baybe.exceptions import NoMCAcquisitionFunctionError
-from baybe.parameters.numerical import _FixedNumericalContinuousParameter
-=======
-from attrs.converters import optional as optional_c
-from attrs.validators import gt, instance_of
-from typing_extensions import override
-
-from baybe.acquisition.acqfs import qThompsonSampling
 from baybe.exceptions import (
     IncompatibilityError,
     IncompatibleAcquisitionFunctionError,
 )
->>>>>>> bd7e8a94
+from baybe.parameters.numerical import _FixedNumericalContinuousParameter
 from baybe.recommenders.pure.bayesian.base import BayesianRecommender
 from baybe.searchspace import (
     SearchSpace,
@@ -83,7 +74,16 @@
     """Percentage of discrete search space that is sampled when performing hybrid search
     space optimization. Ignored when ``hybrid_sampler="None"``."""
 
-<<<<<<< HEAD
+    n_restarts: int = field(validator=[instance_of(int), gt(0)], default=10)
+    """Number of times gradient-based optimization is restarted from different initial
+    points. **Does not affect purely discrete optimization**.
+    """
+
+    n_raw_samples: int = field(validator=[instance_of(int), gt(0)], default=64)
+    """Number of raw samples drawn for the initialization heuristic in gradient-based
+    optimization. **Does not affect purely discrete optimization**.
+    """
+
     n_threshold_inactive_parameters_generator: int = field(
         default=10, validator=[instance_of(int), ge(1)]
     )
@@ -93,17 +93,6 @@
     randomly generated inactive parameter configurations are used and the best
     optimum among them is recommended; Otherwise, we find the best one by iterating the
     combinatorial list of all possible inactive parameters """
-=======
-    n_restarts: int = field(validator=[instance_of(int), gt(0)], default=10)
-    """Number of times gradient-based optimization is restarted from different initial
-    points. **Does not affect purely discrete optimization**.
-    """
-
-    n_raw_samples: int = field(validator=[instance_of(int), gt(0)], default=64)
-    """Number of raw samples drawn for the initialization heuristic in gradient-based
-    optimization. **Does not affect purely discrete optimization**.
-    """
->>>>>>> bd7e8a94
 
     @sampling_percentage.validator
     def _validate_percentage(  # noqa: DOC101, DOC103
@@ -216,7 +205,7 @@
             )
 
         # Return optimized points as dataframe
-        rec = pd.DataFrame(points, columns=subspace_continuous.param_names)
+        rec = pd.DataFrame(points, columns=subspace_continuous.parameter_names)
         return rec
 
     def _recommend_continuous_with_cardinality_constraints(
@@ -354,14 +343,9 @@
             acq_function=self._botorch_acqf,
             bounds=torch.from_numpy(subspace_continuous.comp_rep_bounds.values),
             q=batch_size,
-<<<<<<< HEAD
-            num_restarts=5,  # TODO make choice for num_restarts
-            raw_samples=10,  # TODO make choice for raw_samples
-            fixed_features=fixed_parameters or None,
-=======
             num_restarts=self.n_restarts,
             raw_samples=self.n_raw_samples,
->>>>>>> bd7e8a94
+            fixed_features=fixed_parameters or None,
             equality_constraints=[
                 c.to_botorch(subspace_continuous.parameters)
                 for c in subspace_continuous.constraints_lin_eq
@@ -376,14 +360,7 @@
             # TODO: https://github.com/pytorch/botorch/issues/2042
             sequential=self.sequential_continuous,
         )
-<<<<<<< HEAD
         return points, acqf_values
-=======
-
-        # Return optimized points as dataframe
-        rec = pd.DataFrame(points, columns=subspace_continuous.parameter_names)
-        return rec
->>>>>>> bd7e8a94
 
     @override
     def _recommend_hybrid(
