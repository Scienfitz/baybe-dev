--- conflicted
+++ resolved
@@ -458,13 +458,8 @@
     return transformed
 
 
-<<<<<<< HEAD
-# TODO self.values could be renamed into something else since its clashing with
-#  pydantic enforced syntax, for instance 'labels' (but thats weird for numeric
-=======
 # TODO: self.values could be renamed into something else since it's clashing with
 #  pydantic enforced syntax, for instance 'labels' (but that's weird for numeric
->>>>>>> a766abec
 #  discrete parameters)
 
 # TODO: self.values could be a variable of the base class since it's shared between all
