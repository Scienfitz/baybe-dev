--- conflicted
+++ resolved
@@ -7,12 +7,7 @@
 
 from abc import ABC, abstractmethod
 from functools import partial
-<<<<<<< HEAD
-from inspect import isabstract
-from typing import Dict, Literal, Optional, Type, Union
-=======
 from typing import Dict, List, Literal, Optional, Type, TypeVar, Union
->>>>>>> 24fba0cf
 
 import numpy as np
 import pandas as pd
