"""Numerical targets."""

import warnings
from functools import partial
from typing import Any, Callable, Dict, Optional, Sequence, cast

import numpy as np
import pandas as pd
from attrs import define, field
from numpy.typing import ArrayLike

from baybe.targets.base import Target
from baybe.targets.enum import TargetMode, TargetTransformation
from baybe.targets.transforms import (
    bell_transform,
    linear_transform,
    triangular_transform,
)
from baybe.utils import Interval, SerialMixin, convert_bounds

_VALID_TRANSFORMATIONS: Dict[TargetMode, Sequence[TargetTransformation]] = {
    TargetMode.MAX: (TargetTransformation.LINEAR,),
    TargetMode.MIN: (TargetTransformation.LINEAR,),
    TargetMode.MATCH: (TargetTransformation.TRIANGULAR, TargetTransformation.BELL),
}
"""A mapping from target modes to allowed target transformations.
If multiple transformations are allowed, the first entry is used as default option."""


def _get_target_transformation(
    mode: TargetMode, transformation: TargetTransformation
) -> Callable[[ArrayLike, float, float], np.ndarray]:
    """Provide the transform callable for the given target mode and transform type."""
    if transformation is TargetTransformation.TRIANGULAR:
        return triangular_transform
    if transformation is TargetTransformation.BELL:
        return bell_transform
    if transformation is TargetTransformation.LINEAR:
        if mode is TargetMode.MAX:
            return partial(linear_transform, descending=False)
        if mode is TargetMode.MIN:
            return partial(linear_transform, descending=True)
        raise ValueError(f"Unrecognized target mode: '{mode}'.")
    raise ValueError(f"Unrecognized target transformation: '{transformation}'.")


@define(frozen=True)
class NumericalTarget(Target, SerialMixin):
    """Class for numerical targets."""

    # NOTE: The type annotations of `bounds` are correctly overridden by the attrs
    #   converter. Nonetheless, PyCharm's linter might incorrectly raise a type warning
    #   when calling the constructor. This is a known issue:
    #       https://youtrack.jetbrains.com/issue/PY-34243
    #   Quote from attrs docs:
    #       If a converter’s first argument has a type annotation, that type will
    #       appear in the signature for __init__. A converter will override an explicit
    #       type annotation or type argument.

    mode: TargetMode = field(converter=TargetMode)
    """The target mode."""

    bounds: Interval = field(default=None, converter=convert_bounds)
    """Optional target bounds."""

    transformation: Optional[TargetTransformation] = field(
        converter=lambda x: None if x is None else TargetTransformation(x)
    )
    """An optional target transformation."""

    @transformation.default
    def _default_transformation(self) -> Optional[TargetTransformation]:
        """Provide the default transformation for bounded targets."""
        if self.bounds.is_bounded:
            fun = _VALID_TRANSFORMATIONS[self.mode][0]
            warnings.warn(
                f"The transformation for target '{self.name}' "
                f"in '{self.mode.name}' mode has not been specified. "
                f"Setting the transformation to '{fun.name}'.",
                UserWarning,
            )
            return fun
        return None

    @bounds.validator
    def _validate_bounds(self, _: Any, bounds: Interval) -> None:  # noqa: DOC101, DOC103
        """Validate the bounds.

        Raises:
            ValueError: If the target is defined on a half-bounded interval.
            ValueError: If the target is in ``MATCH`` mode but the provided bounds
                are infinite.
        """
        # IMPROVE: We could also include half-way bounds, which however don't work
        #   for the desirability approach
        if bounds.is_half_bounded:
            raise ValueError("Targets on half-bounded intervals are not supported.")
        if self.mode is TargetMode.MATCH and not bounds.is_bounded:
            raise ValueError(
                f"Target '{self.name}' is in {TargetMode.MATCH.name} mode,"
                f"which requires finite bounds."
            )

    @transformation.validator
    def _validate_transformation(  # noqa: DOC101, DOC103
        self, _: Any, value: Optional[TargetTransformation]
    ) -> None:
        """Validate that the given transformation is compatible with the specified mode.

        Raises:
            ValueError: If the target transformation and mode are not compatible.
        """
        if (value is not None) and (value not in _VALID_TRANSFORMATIONS[self.mode]):
            raise ValueError(
                f"You specified bounds for target '{self.name}', but your "
                f"specified transformation '{value}' is not compatible "
                f"with the target mode {self.mode}'. It must be one "
                f"of {_VALID_TRANSFORMATIONS[self.mode]}."
            )

    def transform(self, data: pd.DataFrame) -> pd.DataFrame:  # noqa: D102
        # See base class.

<<<<<<< HEAD
        # When finite bounds are given, apply the respective transform
=======
        # When bounds are given, apply the respective transformation
>>>>>>> 8d331967
        if self.bounds.is_bounded:
            func = _get_target_transformation(
                # TODO[typing]: For bounded targets (see if clause), the attrs default
                #   ensures there is always a transformation specified.
                #   Use function overloads to make this explicit.
                self.mode,
                cast(TargetTransformation, self.transformation),
            )
            transformed = pd.DataFrame(
                func(data, *self.bounds.to_tuple()), index=data.index
            )

        # If no bounds are given, simply negate all target values for ``MIN`` mode.
        # For ``MAX`` mode, nothing needs to be done.
        # For ``MATCH`` mode, the validators avoid a situation without specified bounds.
        elif self.mode is TargetMode.MIN:
            transformed = -data

        else:
            transformed = data.copy()

        return transformed<|MERGE_RESOLUTION|>--- conflicted
+++ resolved
@@ -121,11 +121,7 @@
     def transform(self, data: pd.DataFrame) -> pd.DataFrame:  # noqa: D102
         # See base class.
 
-<<<<<<< HEAD
-        # When finite bounds are given, apply the respective transform
-=======
         # When bounds are given, apply the respective transformation
->>>>>>> 8d331967
         if self.bounds.is_bounded:
             func = _get_target_transformation(
                 # TODO[typing]: For bounded targets (see if clause), the attrs default
