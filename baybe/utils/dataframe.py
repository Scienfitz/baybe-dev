"""Dataframe utilities."""

from __future__ import annotations

import functools
import warnings
from collections.abc import Callable, Collection, Iterable, Sequence
from typing import TYPE_CHECKING, Any, Literal, TypeVar, overload

import numpy as np
import pandas as pd

<<<<<<< HEAD
from baybe.exceptions import SearchSpaceMatchWarning
=======
from baybe.exceptions import InputDataTypeWarning, SearchSpaceMatchWarning
from baybe.parameters.base import Parameter
from baybe.targets import NumericalTarget
from baybe.targets.base import Target
from baybe.targets.binary import BinaryTarget
from baybe.targets.enum import TargetMode
>>>>>>> a56d418d
from baybe.utils.numerical import DTypeFloatNumpy

if TYPE_CHECKING:
    from torch import Tensor

    from baybe.targets.base import Target

    _T = TypeVar("_T", bound=Parameter | Target)
    _ArrayLike = TypeVar("_ArrayLike", np.ndarray, Tensor)

_ConvertibleToTensor = int | float | np.ndarray | pd.Series | pd.DataFrame


@overload
def to_tensor(x: _ConvertibleToTensor, /) -> Tensor: ...


@overload
def to_tensor(*x: _ConvertibleToTensor) -> tuple[Tensor, ...]: ...


def to_tensor(*x: _ConvertibleToTensor) -> Tensor | tuple[Tensor, ...]:
    """Convert ints, floats, numpy arrays and pandas series/dataframes to tensors.

    Args:
        *x: The int(s)/float(s)/array(s)/series/dataframe(s) to be converted.

    Returns:
        The provided inputs represented as tensor(s).
    """
    # FIXME This function seems to trigger a problem when some columns in either of
    #  the dfs have a dtype other than int or float (e.g. object, bool). This can
    #  weirdly happen, even if all values are numeric, e.g. when a target column is
    #  looked up from a df in simulation, it can have dtype object even if it's all
    #  floats. As a simple fix (this seems to be the most reasonable place to take
    #  care of this) df.values has been changed to df.values.astype(float),
    #  even though this seems like double casting here.
    import torch

    from baybe.utils.torch import DTypeFloatTorch

    out = tuple(
        torch.tensor(xi, dtype=DTypeFloatTorch)
        if isinstance(xi, (int, float))
        else torch.from_numpy(
            (xi.values if isinstance(xi, (pd.Series, pd.DataFrame)) else xi).astype(
                DTypeFloatNumpy
            )
        ).to(DTypeFloatTorch)
        for xi in x
    )
    if len(x) == 1:
        out = out[0]
    return out


def add_fake_measurements(
    data: pd.DataFrame, targets: Iterable[Target]
) -> pd.DataFrame:
    """Add in-place fake target values to a given dataframe.

    Args:
        data: The dataframe which to augment with fake target values.
        targets: The targets for which fake results should be added.

    Returns:
        The modified dataframe.
    """
    from baybe.targets.binary import BinaryTarget
    from baybe.targets.numerical import NumericalTarget

    for target in targets:
        if isinstance(target, BinaryTarget):
            data[target.name] = np.random.choice(
                [target.failure_value, target.success_value], size=len(data)
            )
        elif isinstance(target, NumericalTarget):
            data[target.name] = np.random.uniform(-100, 100, size=len(data))

    return data


def add_parameter_noise(
    data: pd.DataFrame,
    parameters: Iterable[Parameter],
    noise_type: Literal["absolute", "relative_percent"] = "absolute",
    noise_level: float = 1.0,
) -> pd.DataFrame:
    """Apply uniform noise to the parameter values of a recommendation frame.

    The noise can be additive or multiplicative.
    This can be used to simulate experimental noise or imperfect user input containing
    numerical parameter values that differ from the recommendations. Note that the
    dataframe is changed in-place and also returned.

    Args:
        data: Output of the ``recommend`` function of a ``Campaign`` object, see
            :func:`baybe.campaign.Campaign.recommend`.
        parameters: The parameters for which the values shall be corrupted.
        noise_type: Defines whether the noise should be additive or multiplicative.
        noise_level: Level/magnitude of the noise. Must be provided as numerical value
            for noise type ``absolute`` and as percentage for noise type
            ``relative_percent``.

    Returns:
        The modified dataframe.

    Raises:
        ValueError: If ``noise_type`` is neither ``absolute`` nor
            ``relative_percent``.
    """
    # Validate input
    if noise_type not in ("relative_percent", "absolute"):
        raise ValueError(
            f"Parameter 'noise_type' was {noise_type} but must be either "
            "'absolute' or 'relative_percent'."
        )

    for param in (p for p in parameters if p.is_numerical):
        # Add selected noise type
        if noise_type == "relative_percent":
            data[param.name] *= np.random.uniform(
                1.0 - noise_level / 100.0, 1.0 + noise_level / 100.0, len(data)
            )
        elif noise_type == "absolute":
            data[param.name] += np.random.uniform(-noise_level, noise_level, len(data))

        # Respect continuous intervals
        if param.is_continuous:
            data[param.name] = data[param.name].clip(
                param.bounds.lower, param.bounds.upper
            )

    return data


def create_fake_input(
    parameters: Iterable[Parameter],
    targets: Iterable[Target],
    n_rows: int = 1,
    **kwargs: Any,
) -> pd.DataFrame:
    """Create fake valid input for :meth:`baybe.campaign.Campaign.add_measurements`.

    If noisy parameter values are desired, it is recommended to apply
    :func:`baybe.utils.dataframe.add_parameter_noise` to the output of this function.

    Args:
        parameters: The parameters.
        targets: The targets.
        n_rows: Number of desired rows.
        **kwargs: Additional arguments to be passed to
            :func:`baybe.utils.dataframe.add_fake_measurements`.

    Returns:
        Dataframe corresponding to fake measurement input.

    Raises:
        ValueError: If less than one row was requested.
    """
    # Assert at least one fake entry is being generated
    if n_rows < 1:
        raise ValueError(
            f"'{create_fake_input.__name__}' must at least create one row, but the "
            f"requested number was: {n_rows}."
        )

    # Create fake parameter values from their definitions
    content = {}
    for p in parameters:
        if p.is_discrete:
            vals = np.random.choice(p.values, n_rows, replace=True)
        else:
            vals = np.random.uniform(p.bounds.lower, p.bounds.upper, n_rows)

        content[p.name] = vals

    data = pd.DataFrame.from_dict(content)

    # Add fake target values
    add_fake_measurements(data, targets, **kwargs)

    return data


def df_drop_single_value_columns(
    df: pd.DataFrame, lst_exclude: list = None
) -> pd.DataFrame:
    """Drop dataframe columns with zero variance.

    Args:
        df: The dataframe to be cleaned.
        lst_exclude: List of column names that are excluded from this filter.

    Returns:
        The cleaned dataframe.
    """
    if lst_exclude is None:
        lst_exclude = []

    to_keep = []
    for col in df.columns:
        if (col in lst_exclude) or (df[col].nunique() > 1):
            to_keep.append(col)

    return df[to_keep]


def df_drop_string_columns(
    df: pd.DataFrame, ignore_list: list[str] | None = None
) -> pd.DataFrame:
    """Drop dataframe columns with string values.

    Args:
        df: The dataframe to be cleaned.
        ignore_list: List of columns that should not be dropped, even if they include
            string values.

    Returns:
        The cleaned dataframe.
    """
    ignore_list = ignore_list or []
    no_string = ~df.applymap(lambda x: isinstance(x, str)).any()
    no_string = no_string[no_string].index
    to_keep = set(no_string).union(set(ignore_list))
    ordered_cols = [col for col in df if col in to_keep]
    return df[ordered_cols]


def df_uncorrelated_features(
    df: pd.DataFrame, exclude_list: list[str] | None = None, threshold: float = 0.7
):
    """Return an uncorrelated set of features.

    Adapted from edbo (https://github.com/b-shields/edbo ,
    https://doi.org/10.1038/s41586-021-03213-y).

    Args:
        df: The dataframe to be cleaned
        exclude_list: If provided this defines the columns that should be ignored
        threshold: Threshold for column-column correlation above which columns should
            be dropped

    Returns:
        A new dataframe
    """
    # TODO: revise or replace with VRE method

    if exclude_list is None:
        data = df.copy()
    else:
        data = df.drop(columns=exclude_list)

    corr = data.corr().abs()
    to_keep = []
    for i in range(len(corr.iloc[:, 0])):
        above = corr.iloc[:i, i]
        if len(to_keep) > 0:
            above = above[to_keep]
        if len(above[above < threshold]) == len(above):
            to_keep.append(corr.columns.values[i])

    data = data[to_keep]

    if exclude_list is not None:
        data[exclude_list] = df.loc[:, exclude_list]

    return data


def add_noise_to_perturb_degenerate_rows(
    df: pd.DataFrame, noise_ratio: float = 0.001
) -> pd.DataFrame:
    """Add noise to degenerate rows to make them numerically distinguishable.

    Note that the dataframe is changed in-place and also returned. The dataframe is
    left untouched if no rows are degenerate.

    Args:
        df: The dataframe to be modified.
        noise_ratio: The magnitude of generated uniform noise relative to the
            min-max range of values for each column.

    Returns:
        The modified dataframe.

    Raises:
        TypeError: If the provided dataframe has non-numerical content.
    """
    # Find degenerate rows, exit if there are none
    degen_rows = df.duplicated(keep=False)
    if not degen_rows.any():
        return df

    # Assert that the input is purely numerical
    if any(df[col].dtype.kind not in "iufb" for col in df.columns):
        raise TypeError(
            f"'{add_noise_to_perturb_degenerate_rows.__name__}' only supports purely "
            f"numerical dataframes."
        )

    # Find the min-max range for each column. Constant columns will be assigned a range
    # of 1 as fallback as otherwise they would be left untouched
    column_ranges = df.max() - df.min()
    column_ranges = column_ranges.replace(0, 1)

    # Generate noise
    noise = np.random.uniform(
        -noise_ratio, noise_ratio, size=(degen_rows.sum(), df.shape[1])
    )
    noise_df = pd.DataFrame(noise, columns=df.columns, index=df.index[degen_rows])

    # Scale noise by column ranges and add it to the original dataframe
    noise_df = noise_df * column_ranges
    df.loc[degen_rows] += noise_df

    return df


def fuzzy_row_match(
    left_df: pd.DataFrame,
    right_df: pd.DataFrame,
    parameters: Sequence[Parameter],
) -> pd.Index:
    """Match rows of the right dataframe to rows of the left dataframe.

    This is useful for matching measurements to entries in the search space, e.g. to
    detect which ones have been measured. For categorical parameters, there needs to be
    an exact match with any of the allowed values. For numerical parameters, the points
    with the smallest deviation are considered.

    Note:
        This function assumes that the dataframes contain only allowed values as
        specified in the parameter objects. No further validation to assert this is
        done.

    Args:
        left_df: The data that serves as lookup reference.
        right_df: The data that is checked for matching rows in the left dataframe.
        parameters: Parameter objects that identify the relevant column names and how
            matching is performed.

    Returns:
        The index of the matching rows in ``left_df``.

    Raises:
        ValueError: If either ``left_df`` or ``right_df`` does not contain columns for
            each entry in parameters.
    """
    # Separate columns types
    cat_cols = {p.name for p in parameters if (not p.is_numerical and p.is_discrete)}
    num_cols = {p.name for p in parameters if (p.is_numerical and p.is_discrete)}
    non_discrete_cols = {p.name for p in parameters if not p.is_discrete}

    # Assert that all parameters appear in the given dataframes
    if diff := (cat_cols | num_cols).difference(left_df.columns):
        raise ValueError(
            f"For fuzzy row matching, all discrete parameters need to have a "
            f"corresponding column in the left dataframe. Parameters not found: {diff})"
        )
    if diff := (cat_cols | num_cols).difference(right_df.columns):
        raise ValueError(
            f"For fuzzy row matching, all discrete parameters need to have a "
            f"corresponding column in the right dataframe. Parameters not found: "
            f"{diff})"
        )

    provided_cols = {p.name for p in parameters}
    allowed_cols = cat_cols | num_cols | non_discrete_cols
    assert allowed_cols == provided_cols, (
        f"There are parameter types that would be silently ignored: "
        f"{provided_cols.difference(allowed_cols)}"
    )

    # Ensure the dtype consistency in the dataframes
    left_df = normalize_input_dtypes(left_df, parameters)
    right_df = normalize_input_dtypes(right_df, parameters)

    # Initialize the match matrix. We will later filter it down using other
    # matrices (representing the matches for individual parameters) via logical 'and'.
    match_matrix = pd.DataFrame(
        True, index=right_df.index, columns=left_df.index, dtype=bool
    )

    # Match categorical parameters
    for col in cat_cols:
        # Per categorical parameter, this identifies matches between all elements of
        # left and right and stores them in a matrix.
        match_matrix &= right_df[col].values[:, None] == left_df[col].values[None, :]

    # Match numerical parameters
    for col in num_cols:
        # Compute absolute differences and find the minimum difference
        abs_diff = np.abs(right_df[col].values[:, None] - left_df[col].values[None, :])
        min_diff = abs_diff.min(axis=1, keepdims=True)
        match_matrix &= abs_diff == min_diff

    # Find the matching indices. If a right row is not matched to any of the rows in
    # left, idxmax would return the first index of left_df. Hence, we remember these
    # cases and drop them explicitly.
    matched_indices = pd.Index(match_matrix.idxmax(axis=1).values)
    mask_no_match = ~match_matrix.any(axis=1)
    matched_indices = matched_indices[~mask_no_match]

    mask_multiple_matches = match_matrix.sum(axis=1) > 1
    if multiple_match_indices := right_df.index[mask_multiple_matches].tolist():
        w = SearchSpaceMatchWarning(
            f"Some input rows have multiple matches with the search space. "
            f"Matching only first occurrence for these rows. Indices with multiple "
            f"matches: {multiple_match_indices}",
            right_df.loc[multiple_match_indices],
        )
        warnings.warn(w)

    return matched_indices


def pretty_print_df(
    df: pd.DataFrame,
    max_rows: int | None = 6,
    max_columns: int | None = 4,
    max_colwidth: int | None = 16,
    precision: int = 3,
) -> str:
    """Convert a dataframe into a pretty/readable format.

    This function returns a customized str representation of the dataframe.
    In case the dataframe is empty, it returns a corresponding statement.

    Args:
        df: The dataframe to be printed.
        max_rows: Maximum number of rows to display.
        max_columns: Maximum number of columns to display.
        max_colwidth: Maximum width of an individual column.
        precision: Number of digits to which numbers should be rounded.

    Returns:
        The values to be printed as a str table.
    """
    # Get custom str representation via pandas option_context
    with pd.option_context(
        "display.max_rows",
        max_rows,
        "display.max_columns",
        max_columns,
        "display.max_colwidth",
        max_colwidth,
        "display.precision",
        precision,
        "expand_frame_repr",
        False,
    ):
        # Pandas does not truncate the names of columns with long names, which makes
        # computational representations barely readable in some of the examples. Hence,
        # we truncate them manually. For details, see
        # https://stackoverflow.com/questions/64976267/pandas-truncate-column-names)
        str_df = df.rename(
            columns=lambda x: x[:max_colwidth],
        )
        str_df = str(str_df)
    return str_df


def get_transform_objects(
    df: pd.DataFrame,
    objects: Sequence[_T],
    /,
    *,
    allow_missing: bool = False,
    allow_extra: bool = False,
) -> list[_T]:
    """Extract the objects relevant for transforming a given dataframe.

    The passed objects are assumed to have corresponding columns in the given dataframe,
    identified through their name attribute. The function returns the subset of objects
    that have a corresponding column in the dataframe and thus provide the necessary
    information for transforming the dataframe.

    Args:
        df: The dataframe to be searched for corresponding columns.
        objects: A collection of objects to be considered for transformation (provided
            they have a match in the given dataframe).
        allow_missing: Flag controlling if objects are allowed to have no corresponding
            columns in the dataframe.
        allow_extra: Flag controlling if the dataframe is allowed to have columns
            that have no corresponding objects.

    Raises:
        ValueError: If the given objects and dataframe are not compatible
            under the specified values for the Boolean flags.

    Returns:
        The (subset of) objects that need to be considered for the transformation.
    """
    names = [p.name for p in objects]

    if (not allow_missing) and (missing := set(names) - set(df)):  # type: ignore[arg-type]
        raise ValueError(
            f"The object(s) named {missing} cannot be matched against "
            f"the provided dataframe. If you want to transform a subset of "
            f"columns, explicitly set `allow_missing=True`."
        )

    if (not allow_extra) and (extra := set(df) - set(names)):
        raise ValueError(
            f"The provided dataframe column(s) {extra} cannot be matched against"
            f"the given objects. If you want to transform a dataframe "
            f"with additional columns, explicitly set `allow_extra=True'."
        )

    return [p for p in objects if p.name in df]


def transform_target_columns(
    df: pd.DataFrame,
    targets: Sequence[Target],
    /,
    *,
    allow_missing: bool = False,
    allow_extra: bool = False,
) -> pd.DataFrame:
    """Transform the columns of a dataframe that correspond to objects of type :class:`~baybe.targets.base.Target`.

    For more details, see :func:`baybe.utils.dataframe.get_transform_objects`.
    """  # noqa: E501
    # Extract the relevant part of the dataframe
    targets = get_transform_objects(
        df, targets, allow_missing=allow_missing, allow_extra=allow_extra
    )
    transformed = df[[t.name for t in targets]].copy()

    # Transform all targets individually
    for target in targets:
        transformed[target.name] = target.transform(df[target.name])

    return transformed


def filter_df(
    df: pd.DataFrame, /, to_keep: pd.DataFrame, complement: bool = False
) -> pd.DataFrame:
    """Filter a dataframe based on a second dataframe defining filtering conditions.

    Filtering is done via a join (see ``complement`` argument for details) between the
    input dataframe and the filter dataframe.

    Args:
        df: The dataframe to be filtered.
        to_keep: The dataframe defining the filtering conditions. By default
            (see ``complement`` argument), it defines the rows to be kept in the sense
            of an inner join.
        complement: If ``False``, the filter dataframe determines the rows to be kept
            (i.e. selection via inner join). If ``True``, the filtering mechanism is
            inverted so that the complement set of rows is kept (i.e. selection
            via anti-join).

    Returns:
        A new dataframe containing the result of the filtering process.

    Examples:
        >>> df = pd.DataFrame(
        ...         [[0, "a"], [0, "b"], [1, "a"], [1, "b"]],
        ...         columns=["num", "cat"]
        ... )
        >>> df
           num cat
        0    0   a
        1    0   b
        2    1   a
        3    1   b

        >>> filter_df(df, pd.DataFrame([0], columns=["num"]), complement=False)
           num cat
        0    0   a
        1    0   b

        >>> filter_df(df, pd.DataFrame([0], columns=["num"]), complement=True)
           num cat
        2    1   a
        3    1   b

        >>> filter_df(df, pd.DataFrame(), complement=True)
           num cat
        0    0   a
        1    0   b
        2    1   a
        3    1   b

        >>> filter_df(df, pd.DataFrame(), complement=False)
        Empty DataFrame
        Columns: [num, cat]
        Index: []

    """
    # Handle special case of empty filter
    if to_keep.empty:
        return df if complement else pd.DataFrame(columns=df.columns)

    # Remember original index name
    index_name = df.index.name

    # Identify rows to be dropped
    out = pd.merge(
        df.reset_index(names="_df_index"), to_keep, how="left", indicator=True
    ).set_index("_df_index")
    to_drop = out["_merge"] == ("both" if complement else "left_only")

    # Drop the points
    out.drop(index=out[to_drop].index, inplace=True)
    out.drop("_merge", axis=1, inplace=True)

    # Restore original index name
    out.index.name = index_name

    return out


def arrays_to_dataframes(
    input_labels: Sequence[str],
    output_labels: Sequence[str],
    /,
    use_torch: bool = False,
) -> Callable[
    [Callable[[_ArrayLike], _ArrayLike]], Callable[[pd.DataFrame], pd.DataFrame]
]:
    """Make a decorator for labeling the input/output columns of array-based callables.

    Useful for creating parameter-to-target lookups from array-based logic.
    The decorator transforms a callable designed to work with unlabelled arrays such
    that it can operate with dataframes instead. The original callable is expected to
    accept and return two-dimensional arrays. When decorated, the callable accepts and
    returns dataframes whose columns are mapped to the corresponding arrays based on the
    specified label sequences.

    Args:
        input_labels: The sequence of labels for the input columns.
        output_labels: The sequence of labels for the output columns.
        use_torch: Flag indicating if the callable is to be called with a numpy array
            or with a torch tensor.

    Returns:
        The decorator for the given input and output labels.
    """

    def decorator(
        fn: Callable[[_ArrayLike], _ArrayLike], /
    ) -> Callable[[pd.DataFrame], pd.DataFrame]:
        """Turn an array-based callable into a dataframe-based callable."""

        @functools.wraps(fn)
        def wrapper(df: pd.DataFrame, /) -> pd.DataFrame:
            """Translate to/from an array-based callable using dataframes."""
            array_in = df[list(input_labels)].to_numpy()
            if use_torch:
                import torch

                with torch.no_grad():
                    array_out = fn(torch.from_numpy(array_in)).numpy()
            else:
                array_out = fn(array_in)
            return pd.DataFrame(array_out, columns=list(output_labels), index=df.index)

        return wrapper

    return decorator


class _ValidatedDataFrame(pd.DataFrame):
    """Wrapper indicating the underlying experimental data was already validated."""


def handle_missing_values(
    data: pd.DataFrame, columns: Collection[str], drop: bool = False
) -> pd.DataFrame:
    """Handle missing inputs by dropping corresponding rows or raising an error.

    Args:
        data: Data to be checked.
        columns: The column names to check.
        drop: Whether to drop the corresponding rows instead of raising an error.

    Raises:
        ValueError: If any row contains NaN in the target columns. Only relevant
            if ``drop=False``.

    Returns:
        A new dataframe with the rows containing NaN dropped.
    """
    mask = data[columns].isna().any(axis=1)

    if (not drop) and mask.any():
        raise ValueError(
            f"Incomplete measurements identified by NaN were found in the input, "
            f"but are not supported. Bad input in the rows with these "
            f"indices: {data.index[mask].tolist()}"
        )

    return data.loc[~mask]


def normalize_input_dtypes(df: pd.DataFrame, objects: Iterable[_T], /) -> pd.DataFrame:
    """Ensure that the input dataframe has the expected dtypes for all columns.

    Args:
        df: The input dataframe to be checked.
        objects: The objects for which to check the corresponding column dtypes.

    Returns:
        The original dataframe if there are no dtype issues. Otherwise, a copy with
        columns converted to expected dtypes.
    """

    def needs_float_dtype(obj) -> bool:
        """Check if the object requires float dtype column representation."""
        return (isinstance(obj, Parameter) and obj.is_numerical) or isinstance(
            obj, NumericalTarget
        )

    # Find columns that are not of float dtype but should be
    wrong_cols = [
        o.name
        for o in objects
        if needs_float_dtype(o)
        and o.name in df.columns
        and not pd.api.types.is_float_dtype(df[o.name])
    ]

    # If there are no issues, return the original
    if not wrong_cols:
        return df

    # Make a copy of the dataframe and convert problematic column data types
    warnings.warn(
        f"The following columns have unexpected data types: {wrong_cols}. "
        f"Converting to float internally.",
        InputDataTypeWarning,
    )
    df = df.copy()
    for col in wrong_cols:
        df[col] = df[col].astype(DTypeFloatNumpy)
    return df<|MERGE_RESOLUTION|>--- conflicted
+++ resolved
@@ -10,16 +10,8 @@
 import numpy as np
 import pandas as pd
 
-<<<<<<< HEAD
-from baybe.exceptions import SearchSpaceMatchWarning
-=======
 from baybe.exceptions import InputDataTypeWarning, SearchSpaceMatchWarning
 from baybe.parameters.base import Parameter
-from baybe.targets import NumericalTarget
-from baybe.targets.base import Target
-from baybe.targets.binary import BinaryTarget
-from baybe.targets.enum import TargetMode
->>>>>>> a56d418d
 from baybe.utils.numerical import DTypeFloatNumpy
 
 if TYPE_CHECKING:
@@ -734,6 +726,8 @@
 
     def needs_float_dtype(obj) -> bool:
         """Check if the object requires float dtype column representation."""
+        from baybe.targets.numerical import NumericalTarget
+
         return (isinstance(obj, Parameter) and obj.is_numerical) or isinstance(
             obj, NumericalTarget
         )
